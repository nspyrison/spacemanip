### Testing and scratchpad:
# devtools::document()
# devtools::build()
devtools::load_all()

<<<<<<< HEAD

# ### load
# devtools::install_local(.)
# devtools::install_github("nspyrison/spinifex")
# library(spinifex)
# ?proj_data #test documentation

# ###
# i_basis <- create_identity_basis(p = p)
# basis <- matrix(c(0.707, 0, 0.707, 0, 1, 0), ncol=2, byrow=FALSE)
# view_basis(r_basis, data)
# is_orthornormal(r_basis)
=======
# ### load
# devtools::install_github("nspyrison/spinifex")
# library(spinifex)
# ?proj_data #test documentation

<<<<<<< HEAD
###
data <- flea[, 1:6]
p <- ncol(data)
r_basis <- create_random_basis(p = p)
#i_basis <- create_identity_basis(p = p) #NEED TO CHECK IF BASIS IS IDEN_MAT or not
#basis <- matrix(c(0.707, 0, 0.707, 0, 1, 0), ncol=2, byrow=FALSE)
#view_basis(r_basis, data)
>>>>>>> 08c6ad5ee37565db2ed43ba5c35426f5844bae14

flea_std <- 
  apply(flea[,1:6], 2, function(x) ((x-mean(x, na.rm=TRUE))/sd(x, na.rm=TRUE)))
data <- flea_std

proj1 <- proj_data(data, manip_var=3)
slideshow(proj1)

<<<<<<< HEAD
p <- ncol(data)
r_basis <- create_random_basis(p = p)
=======
pal <- rainbow(length(levels(flea$species)))
col <- pal[as.numeric(flea$species)]
=======
# ###
# i_basis <- create_identity_basis(p = p)
# basis <- matrix(c(0.707, 0, 0.707, 0, 1, 0), ncol=2, byrow=FALSE)
# view_basis(r_basis, data)
# is_orthornormal(r_basis)

flea_std <- 
  apply(flea[,1:6], 2, function(x) ((x-mean(x, na.rm=TRUE))/sd(x, na.rm=TRUE)))
data <- flea_std

proj1 <- proj_data(data, manip_var=3)
slideshow(proj1)

p <- ncol(data)
r_basis <- create_random_basis(p = p)
>>>>>>> c20b254ebd19dc7824cdd6729d1bc6bf3a7db8d3
>>>>>>> 08c6ad5ee37565db2ed43ba5c35426f5844bae14
pch <- flea$species
col <- flea$species

proj2 <-
  proj_data(
    data = data,
    basis = r_basis,
    manip_var = 4,
    manip_type = "radial",
    phi_from = 0,
    phi_to = pi,
    n_slides = 20
  )
slideshow(proj2, col = col, pch = pch)


stop()


### Phys Example
load("data/PhysDat_6PC.rda")
load("data/fGT_6d.rda")
phys.end <- matrix(as.numeric(fGT_6d[,,dim(fGT_6d)[3]]),ncol=2)

col <- PhysDat$disID
pch <- PhysDat$disID

proj <-
  proj_data(
    data = PhysDat[, 1:6],
    basis = phys.end,
    manip_var = 1, 
    manip_type = "rad",
    phi_from = 0,
    phi_to = 2*pi,
    n_slides = 20
  )
slideshow(proj,col = col, pch = pch)
<|MERGE_RESOLUTION|>--- conflicted
+++ resolved
@@ -3,9 +3,8 @@
 # devtools::build()
 devtools::load_all()
 
-<<<<<<< HEAD
 
-# ### load
+# ### installation
 # devtools::install_local(.)
 # devtools::install_github("nspyrison/spinifex")
 # library(spinifex)
@@ -16,41 +15,7 @@
 # basis <- matrix(c(0.707, 0, 0.707, 0, 1, 0), ncol=2, byrow=FALSE)
 # view_basis(r_basis, data)
 # is_orthornormal(r_basis)
-=======
-# ### load
-# devtools::install_github("nspyrison/spinifex")
-# library(spinifex)
-# ?proj_data #test documentation
 
-<<<<<<< HEAD
-###
-data <- flea[, 1:6]
-p <- ncol(data)
-r_basis <- create_random_basis(p = p)
-#i_basis <- create_identity_basis(p = p) #NEED TO CHECK IF BASIS IS IDEN_MAT or not
-#basis <- matrix(c(0.707, 0, 0.707, 0, 1, 0), ncol=2, byrow=FALSE)
-#view_basis(r_basis, data)
->>>>>>> 08c6ad5ee37565db2ed43ba5c35426f5844bae14
-
-flea_std <- 
-  apply(flea[,1:6], 2, function(x) ((x-mean(x, na.rm=TRUE))/sd(x, na.rm=TRUE)))
-data <- flea_std
-
-proj1 <- proj_data(data, manip_var=3)
-slideshow(proj1)
-
-<<<<<<< HEAD
-p <- ncol(data)
-r_basis <- create_random_basis(p = p)
-=======
-pal <- rainbow(length(levels(flea$species)))
-col <- pal[as.numeric(flea$species)]
-=======
-# ###
-# i_basis <- create_identity_basis(p = p)
-# basis <- matrix(c(0.707, 0, 0.707, 0, 1, 0), ncol=2, byrow=FALSE)
-# view_basis(r_basis, data)
-# is_orthornormal(r_basis)
 
 flea_std <- 
   apply(flea[,1:6], 2, function(x) ((x-mean(x, na.rm=TRUE))/sd(x, na.rm=TRUE)))
@@ -61,8 +26,6 @@
 
 p <- ncol(data)
 r_basis <- create_random_basis(p = p)
->>>>>>> c20b254ebd19dc7824cdd6729d1bc6bf3a7db8d3
->>>>>>> 08c6ad5ee37565db2ed43ba5c35426f5844bae14
 pch <- flea$species
 col <- flea$species
 
@@ -80,7 +43,6 @@
 
 
 stop()
-
 
 ### Phys Example
 load("data/PhysDat_6PC.rda")
