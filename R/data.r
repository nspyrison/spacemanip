<<<<<<< HEAD
=======
#' Flea beatle measurements
#'
#' This data is from a paper by A. A. Lubischew, "On the Use of Discriminant
#' Functions in Taxonomy", Biometrics, Dec 1962, pp.455-477.
#'
#' Data frame (tibble) 74 observations of 6 numeric variables, followed
#' by target class, `species`:
#' \itemize{
#'   \item tars1, width of the first joint of the first tarsus in microns
#'   (the sum of measurements for both tarsi)
#'   \item tars2, the same for the second joint
#'   \item head, the maximal width of the head between the external edges of the
#'   eyes in 0.01 mm
#'   \item ade1, the maximal width of the aedeagus in the fore-part in microns
#'   \item ade2, the front angle of the aedeagus ( 1 unit = 7.5 degrees)
#'   \item ade3, the aedeagus width from the side in microns
#'   \item species, which species is being examined - concinna, heptapotamica, heikertingeri
#' }
#'
#' @name Flea measurements
#' @aliases flea
#' @docType data
#' @format Data frame (tibble) 74 observations of 6 numeric variables, followed
#' by target class, `spieces`
#' @keywords datasets
#' @examples
#'
#' head(flea)
"flea"

>>>>>>> ffdcfdb2
#' Wisconsin Breast Cancer Database
#'
#' Formatted subset of `mlbench::BreastCancer`. See `mlbench` for original data 
#' more context.
#' 
#' The objective is to identify each of a number of benign or malignant classes.
#' Samples arrive periodically as Dr. Wolberg reports his clinical cases. The 
#' database therefore reflects this chronological grouping of the data. This 
#' grouping information appears immediately below, having been removed from 
#' the data itself. Each variable except for the first was converted into 11 
#' primitive numerical attributes with values ranging from 0 through 10. There 
#' are 16 missing attribute values.
#'
#' Data frame (tibble) with 675 observations on 10 variables: a factor Id, 
#' 9 numeric variables, and target class:
#' \itemize{
#'   \item Id, Sample code number
#'   \item Cl.thickness, Clump thickness
#'   \item Cell.size, Uniformity of cell size
#'   \item Cell.shape, Uniformity of cell shape
#'   \item Marg.adhesion, Marginal adhesion
#'   \item Epith.c.size, Single Epthelial cell size
#'   \item Bare.nuclei, Bare nuclei
#'   \item Bl.cromatin, Bland chromatin
#'   \item Normal.nucleoli, Normal Nucleoli
#'   \item Class, Class
#' }
#' 
#' Reproducing this dataset:
#' `library("mlbench")`
#' `d <- BreastCancer`
#' `d <- d[!duplicated(d), ]`
#' `d <- d[complete.cases(d), ]`
#' `mat <- as.matrix(d[ , 2:9])`
#' `mat <- apply(mat, 2, as.numeric)`
#' `BreastCancer <- as.tibble(data.frame(Id = d$Id, mat, Class = d$Class))`
#'
#' @name breastcancer
#' @docType data
#' @format Data frame (tibble) with 675 observations on 10 variables: a factor 
#' Id, 9 numeric variables, and target class.
#' @keywords datasets
#' @examples
#'
#' head(breastcancer)
"breastcancer"

#' Sample dataset of daily weather observations from Canberra airport in Australia.
#' 
#' A subset from `rattle.data::weather`, instructions to reproduce below.
#' 
#' One year of daily weather observations collected from the Canberra airport 
#' in Australia was obtained from the Australian Commonwealth Bureau of 
#' Meteorology and processed to create this sample dataset for illustrating 
#' data mining using R and Rattle.
#' 
#' The data has been processed to provide a target variable RainTomorrow 
#' (whether there is rain on the following day - No/Yes) and a risk variable 
#' `RISK_MM`` (how much rain recorded in millimeters). Various transformations 
#' were performed on the source data. The dataset is quite small and is useful 
#' only for repeatable demonstration of various data science operations.
#' 
#' The source dataset is Copyright by the Australian Commonwealth Bureau of 
#' Meteorology and is provided as part of the rattle package with permission.
#'
#' Data frame (tibble) of 366 observations of 20 variables, one year of 
#' daily observations of weather variables at Canberra airport in Australia 
#' starting November 2007:
#' \itemize{
#'   \item Date, The date of observation (a Date object).
#'   \item MinTemp, The minimum temperature in degrees Celsius.
#'   \item MaxTemp, The maximum temperature in degrees Celsius.
#'   \item Rainfall, The amount of rainfall recorded for the day in mm.
#'   \item Evaporation, The so-called Class A pan evaporation (mm) in the 24 hours to 9am.
#'   \item Sunshine, The number of hours of bright sunshine in the day.
#'   \item WindGustSpeed, The speed (km/h) of the strongest wind gust in the 24 hours to midnight.
#'   \item WindSpeed9am, Wind speed (km/hr) averaged over 10 minutes prior to 9am.
#'   \item WindSpeed3pm, Wind speed (km/hr) averaged over 10 minutes prior to 3pm.
#'   \item Humid9am, Relative humidity (percent) at 9am.
#'   \item Humid3pm, Relative humidity (percent) at 3pm.
#'   \item Pressure9am, Atmospheric pressure (hpa) reduced to mean sea level at 9am.
#'   \item Pressure3pm, Atmospheric pressure (hpa) reduced to mean sea level at 3pm.
#'   \item Cloud9am, Fraction of sky obscured by cloud at 9am. This is measured in "oktas", which are a unit of eigths. It records how many eigths of the sky are obscured by cloud. A 0 measure indicates completely clear sky whilst an 8 indicates that it is completely overcast.
#'   \item Cloud3pm, Fraction of sky obscured by cloud (in "oktas": eighths) at 3pm. See Cload9am for a description of the values.
#'   \item Temp9am, Temperature (degrees C) at 9am.
#'   \item Temp3pm, Temperature (degrees C) at 3pm.
#'   \item RainToday, Integer: 1 if precipitation (mm) in the 24 hours to 9am exceeds 1mm, otherwise 0.
#'   \item RISK_MM, The amount of rain. A kind of measure of the "risk".
#'   \item RainTomorrow, The target variable. Did it rain tomorrow?
#' }
#' 
#' Reproducing this dataset:
#' `library("rattle.data")``
#' `weather <- as.tibble(weather[ , c(1,3:7,9,12:24)])``
#'
#' @name weather
#' @docType data
#' @format Data frame (tibble) of 366 observations of 20 variables, one year of 
#' daily observations of weather variables at Canberra airport in Australia 
#' starting November 2007.
#' @source The daily observations are available from http://www.bom.gov.au/climate/data. 
#' Copyright Commonwealth of Australia 2010,
#' Bureau of Meteorology. 
#'
#' Definitions adapted from http://www.bom.gov.au/climate/dwo/IDCJDW0000.shtml
#' @references Data source: http://www.bom.gov.au/climate/dwo/ and http://www.bom.gov.au/climate/data.
#' @keywords datasets
#' @examples
#'
#' head(weather)
"weather"

#' The wine dataset from the UCI Machine Learning Repository.
#'
#' The wine dataset contains the results of a chemical analysis of wines grown 
#' in a specific area of Italy. Three types of wine are represented in the 178 
#' samples, with the results of 13 chemical analyses recorded for each sample. 
#' The Type variable has been transformed into a categoric variable.
#' 
#' The data contains no missing values and consist of only numeric data, with a 
#' three class target variable (Type) for classification.
#'
#' Data frame (tibble) of 178 observations of 13 variables, target 
#' class `Type` and 12 numeric variables:
#' \itemize{
#'   \item Type, The type of wine, into one of three classes, 1 (59 obs), 
#'   2(71 obs), and 3 (48 obs).
#'   \item Alcohol, Alcohol
#'   \item Malic, Malic acid
#'   \item Ash, Ash
#'   \item Alcalinity, Alcalinity of ash
#'   \item Magnesium, Magnesium
#'   \item Phenols, Total phenols
#'   \item Flavanoids, Flavanoids
#'   \item Nonflavanoids, Nonflavanoid phenols
#'   \item Proanthocyanins, Proanthocyanins
#'   \item Color, Color intsity
#'   \item Hue, Hue
#'   \item Dilution, D280/OD315 of diluted wines
#'   \item Proline, Proline
#'
#' @name wine
#' @aliases Wine
#' @docType data
#' @format data frame (tibble) of 178 observations of 13 variables, target 
#' class `Type` and 12 numeric variables.
#' @examples
#'
#' head(wine)
"wine"<|MERGE_RESOLUTION|>--- conflicted
+++ resolved
@@ -1,36 +1,3 @@
-<<<<<<< HEAD
-=======
-#' Flea beatle measurements
-#'
-#' This data is from a paper by A. A. Lubischew, "On the Use of Discriminant
-#' Functions in Taxonomy", Biometrics, Dec 1962, pp.455-477.
-#'
-#' Data frame (tibble) 74 observations of 6 numeric variables, followed
-#' by target class, `species`:
-#' \itemize{
-#'   \item tars1, width of the first joint of the first tarsus in microns
-#'   (the sum of measurements for both tarsi)
-#'   \item tars2, the same for the second joint
-#'   \item head, the maximal width of the head between the external edges of the
-#'   eyes in 0.01 mm
-#'   \item ade1, the maximal width of the aedeagus in the fore-part in microns
-#'   \item ade2, the front angle of the aedeagus ( 1 unit = 7.5 degrees)
-#'   \item ade3, the aedeagus width from the side in microns
-#'   \item species, which species is being examined - concinna, heptapotamica, heikertingeri
-#' }
-#'
-#' @name Flea measurements
-#' @aliases flea
-#' @docType data
-#' @format Data frame (tibble) 74 observations of 6 numeric variables, followed
-#' by target class, `spieces`
-#' @keywords datasets
-#' @examples
-#'
-#' head(flea)
-"flea"
-
->>>>>>> ffdcfdb2
 #' Wisconsin Breast Cancer Database
 #'
 #' Formatted subset of `mlbench::BreastCancer`. See `mlbench` for original data 
@@ -123,8 +90,8 @@
 #' }
 #' 
 #' Reproducing this dataset:
-#' `library("rattle.data")``
-#' `weather <- as.tibble(weather[ , c(1,3:7,9,12:24)])``
+#' `library("rattle.data")`
+#' `weather <- as.tibble(weather[ , c(1,3:7,9,12:24)])`
 #'
 #' @name weather
 #' @docType data
