--- conflicted
+++ resolved
@@ -12,21 +12,9 @@
 #' @return list of $proj_data[n*n_slides, 7], $proj_basis[p*n_slides, 9]
 #' @export
 #' @examples
-<<<<<<< HEAD
-#' 
-#' flea_std <- 
-#'   apply(flea[,1:6], 2, function(x) ((x-mean(x, na.rm=TRUE))/sd(x, na.rm=TRUE)))
-#' data <- flea_std
-#' 
-#' proj1 <- proj_data(data, manip_var=3)
-#' 
-#' p <- ncol(data)
-=======
-<<<<<<< HEAD
 #'
 #' data <- flea[, 1:6]
 #' p <- ncol(data) 
->>>>>>> 08c6ad5e
 #' r_basis <- create_random_basis(p = p)
 #' pch <- flea$species
 #' col <- flea$species
@@ -35,11 +23,7 @@
 #'   proj_data(
 #'     data = data,
 #'     basis = r_basis,
-<<<<<<< HEAD
-#'     manip_var = 4,
-=======
 #'     manip_var = 3, 
-=======
 #' 
 #' flea_std <- 
 #'   apply(flea[,1:6], 2, function(x) ((x-mean(x, na.rm=TRUE))/sd(x, na.rm=TRUE)))
@@ -57,8 +41,6 @@
 #'     data = data,
 #'     basis = r_basis,
 #'     manip_var = 4,
->>>>>>> c20b254ebd19dc7824cdd6729d1bc6bf3a7db8d3
->>>>>>> 08c6ad5e
 #'     manip_type = "radial",
 #'     phi_from = 0,
 #'     phi_to = pi,
