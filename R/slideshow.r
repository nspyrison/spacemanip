#' Create a slideshow array of the projected bases
#'
#' Takes the result of manual_tour() and interpolated the data over the 
#' the tour path of the reference frame.
#'
#' @param data [n, p] dim data to project, consisting of 
#'    only numeric variables (for coercion into matrix.)
#' @param m_tour the output of manual_tour(), list of projection bases by index.
#' @param center set the mean of the projected data to be a vector of zeros. 
#' This stops the data from wandering around the display window. Default=TRUE.
#' @param scale set the scale of the projected data to be in a standard range 
#' for all projections. Typically not useful, but occasionally we are only 
#' interested in the shape of projected data not the magnitude. Default=FALSE.
#' @export
#' @examples
#' data(flea)
#' flea_std <- tourr::rescale(flea[,1:6])
#' 
#' rb <- tourr::basis_random(n = ncol(flea_std))
#' mtour <- manual_tour(rb, manip_var = 4)
#' sshow <- create_slideshow(data = flea_std, tour = mtour)
create_slideshow <- function(tour,
                             data = NULL) {
  # Assertions
  p <- nrow(tour[,, 1])
  if (!is.null(data)) stopifnot(ncol(data) == p)
  if (!is.null(data) & !is.matrix(data)) data <- as.matrix(data)
  stopifnot(is.array(tour))
  
  # Initialize
  n_slides     <- dim(tour)[3]
  bases_slides <- NULL
<<<<<<< HEAD
  if(!is.null(data)) { # IF data exsits THEN:
    data_slides <- NULL
    for (slide in 1:n_slides) {
      # make bases slides, and
      curr_slide <- tibble::as_tibble(tour[,, slide])
      curr_slide$slide <- slide
      bases_slides <- dplyr::bind_rows(bases_slides, curr_slide)
      # make data slides
      curr_slide <- tibble::as_tibble(data %*% tour[,, slide])
      curr_slide$slide <- slide
      data_slides <- dplyr::bind_rows(data_slides, curr_slide)
    }
  } else {# ELSE, (if data is NULL), just:
    # make bases slides
    for (slide in 1:n_slides) {
      curr_slide <- tibble::as_tibble(tour[,, slide])
      curr_slide$slide <- slide
      bases_slides <- dplyr::bind_rows(bases_slides, curr_slide)
    }
  }
  
  # Set abbreviated labels
  lab_abbr <- if(!is.null(data)) {abbreviate(colnames(data), 3)
  } else paste0("V", 1:p)
  lab_abbr <- rep(lab_abbr, n_slides)
  bases_slides$lab_abbr <- lab_abbr
  
  # Keep manip_var if it's not NULL
  if (!is.null(attributes(tour)$manip_var)) {
    manip_var <- attributes(tour)$manip_var
    attr(bases_slides, "manip_var") <- manip_var
  }
  
  slide_deck <- if(!is.null(data)) {
    list(bases_slides = bases_slides, data_slides = data_slides)
  } else list(bases_slides = bases_slides)
=======
  for (i in 1:n_slides) {
    d <- tibble::as_tibble(data %*% m_tour[,, i])
    d <- d %>% mutate(V1 = V1 - mean(V1), V2 = V2 - mean(V2))
    d$slide <- i
    data_slides <- dplyr::bind_rows(data_slides, d)
    b <- tibble::as_tibble(m_tour[,, i])
    b$slide <- i
    b$lab_abbr <- lab_abbr
    bases_slides <- dplyr::bind_rows(bases_slides, b)
  }
  
  attr(bases_slides, "manip_var") <- manip_var
  slide_deck <- list(data_slides=data_slides, bases_slides=bases_slides)
>>>>>>> 18a58b72
  
  return(slide_deck)
}

#' Render a slideshow of the toured data and bases
#'
#' Takes the result of create_slideshow() and renders them as a graph object of 
#' the `disp_type`. 
#'
#' @param slide_deck The result of create_slideshow().
#' @param disp_type The graphics system to use. Defaults to 'plotly'.
#' @export
#' @examples
#' data(flea)
#' flea_std <- tourr::rescale(flea[,1:6])
#' 
#' rb <- tourr::basis_random(n = ncol(flea_std))
#' mtour <- manual_tour(basis = rb, manip_var = 4)
#' sshow <- create_slideshow(data = flea_std, tour = mtour)
#' (pss <- render_slideshow(slide_deck = sshow))
render_slideshow <- function(slide_deck,
                             disp_type = "plotly" # alt: "gganimate", "animate"
) {
  # Assertions
  stopifnot(tolower(disp_type) %in% c("plotly", "gganimate", "animate") )
  
  # Initiliaze
<<<<<<< HEAD
  bases_slides <- slide_deck[[1]]
  if (length(slide_deck) == 2) data_slides <- slide_deck[[2]]
  angle        <- seq(0, 2 * pi, length = 360)
  circ         <- data.frame(x = cos(angle), y = sin(angle))
=======
  data_slides      <- slide_deck[[1]]
  bases_slides     <- slide_deck[[2]]
  lab_abbr         <- bases_slides$lab_abbr #abbreviate(colnames(data_slides), 3)
  # Initialize circle for the axes reference frame.
  angle <- seq(0, 2 * pi, length = 360)
  circ  <- data.frame(x = cos(angle), y = sin(angle))
>>>>>>> 18a58b72
  
  ### Graphics
  # Plot reference frame circle
  gg1 <- 
    ggplot2::ggplot() + ggplot2::geom_path(
      data = circ, color = "grey80", size = .3, inherit.aes = F,
      mapping = ggplot2::aes(x = x, y = y)
    ) +
    ggplot2::scale_color_brewer(palette = "Dark2") +
    ggplot2::theme_void() +
    ggplot2::theme(legend.position = "none")
  
  # If manip_var is not NULL, format reference frame accordingly
  manip_var  <- if (!is.null(attributes(bases_slides)$manip_var)) {
    attributes(bases_slides)$manip_var
    } else NULL 
  if(!is.null(manip_var)) {
    n_slides   <- length(unique(bases_slides$slide))
    nrow_bases <- nrow(bases_slides)
    p          <- nrow_bases / n_slides
    col <- rep("black", p)
    col[manip_var] <- "blue"
    col <- rep(col, n_slides)
    siz <- rep(0.3, p)
    siz[manip_var] <- 1
    siz <- rep(siz, n_slides)
  } else {
    col <- "black"
    siz <- 0.3
  }

  # Plot refrence frame axes
  gg2 <- gg1 + ggplot2::geom_segment(
    data = bases_slides, size = siz, colour = col,
    mapping = ggplot2::aes(x = V1, y = V2, xend = 0, yend = 0, frame = slide)
  )
<<<<<<< HEAD
  # Plot refrence frame text
  gg3 <- gg2 + ggplot2::geom_text(
    data = bases_slides, size = 4, hjust = 0, vjust = 0, colour = "black",
    mapping = ggplot2::aes(x = V1, y = V2, frame = slide, label = lab_abbr) 
  )
=======
  # Refrence frame text
  gg3 <- gg2 #+ ggplot2::geom_text(
    #data = bases_slides, size = 4, hjust = 0, vjust = 0, colour = "black",#"col"
    #mapping = ggplot2::aes(x = V1, y = V2, frame = slide, label = lab_abbr) 
  #)
>>>>>>> 18a58b72
  
  # Plot data projection scatterplot
  gg4 <- gg3 + ggplot2::geom_point( # for unused aes "frame".
    data = data_slides, size = .7,
    mapping = ggplot2::aes(x = V1, y = V2, frame = slide)
  )
  
  # Render as disp_type
  if (disp_type == "plotly") {
    pgg4 <- plotly::ggplotly(gg4) %>%
      animation_opts(200, redraw = FALSE, 
                     easing = "linear", transition=0)
    slideshow <- plotly::layout(
      pgg4, showlegend = F, yaxis = list(showgrid = F, showline = F),
      xaxis = list(scaleanchor = "y", scaleratio = 1, showgrid = F, showline =F)
    )
  } else stop("disp_types other than `plotly` not yet implemented.")
  
  return(slideshow)
}<|MERGE_RESOLUTION|>--- conflicted
+++ resolved
@@ -30,7 +30,7 @@
   # Initialize
   n_slides     <- dim(tour)[3]
   bases_slides <- NULL
-<<<<<<< HEAD
+
   if(!is.null(data)) { # IF data exsits THEN:
     data_slides <- NULL
     for (slide in 1:n_slides) {
@@ -67,21 +67,6 @@
   slide_deck <- if(!is.null(data)) {
     list(bases_slides = bases_slides, data_slides = data_slides)
   } else list(bases_slides = bases_slides)
-=======
-  for (i in 1:n_slides) {
-    d <- tibble::as_tibble(data %*% m_tour[,, i])
-    d <- d %>% mutate(V1 = V1 - mean(V1), V2 = V2 - mean(V2))
-    d$slide <- i
-    data_slides <- dplyr::bind_rows(data_slides, d)
-    b <- tibble::as_tibble(m_tour[,, i])
-    b$slide <- i
-    b$lab_abbr <- lab_abbr
-    bases_slides <- dplyr::bind_rows(bases_slides, b)
-  }
-  
-  attr(bases_slides, "manip_var") <- manip_var
-  slide_deck <- list(data_slides=data_slides, bases_slides=bases_slides)
->>>>>>> 18a58b72
   
   return(slide_deck)
 }
@@ -109,19 +94,10 @@
   stopifnot(tolower(disp_type) %in% c("plotly", "gganimate", "animate") )
   
   # Initiliaze
-<<<<<<< HEAD
   bases_slides <- slide_deck[[1]]
   if (length(slide_deck) == 2) data_slides <- slide_deck[[2]]
   angle        <- seq(0, 2 * pi, length = 360)
   circ         <- data.frame(x = cos(angle), y = sin(angle))
-=======
-  data_slides      <- slide_deck[[1]]
-  bases_slides     <- slide_deck[[2]]
-  lab_abbr         <- bases_slides$lab_abbr #abbreviate(colnames(data_slides), 3)
-  # Initialize circle for the axes reference frame.
-  angle <- seq(0, 2 * pi, length = 360)
-  circ  <- data.frame(x = cos(angle), y = sin(angle))
->>>>>>> 18a58b72
   
   ### Graphics
   # Plot reference frame circle
@@ -158,19 +134,12 @@
     data = bases_slides, size = siz, colour = col,
     mapping = ggplot2::aes(x = V1, y = V2, xend = 0, yend = 0, frame = slide)
   )
-<<<<<<< HEAD
-  # Plot refrence frame text
-  gg3 <- gg2 + ggplot2::geom_text(
-    data = bases_slides, size = 4, hjust = 0, vjust = 0, colour = "black",
-    mapping = ggplot2::aes(x = V1, y = V2, frame = slide, label = lab_abbr) 
-  )
-=======
+
   # Refrence frame text
   gg3 <- gg2 #+ ggplot2::geom_text(
     #data = bases_slides, size = 4, hjust = 0, vjust = 0, colour = "black",#"col"
     #mapping = ggplot2::aes(x = V1, y = V2, frame = slide, label = lab_abbr) 
   #)
->>>>>>> 18a58b72
   
   # Plot data projection scatterplot
   gg4 <- gg3 + ggplot2::geom_point( # for unused aes "frame".
