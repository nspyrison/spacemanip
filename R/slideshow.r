--- conflicted
+++ resolved
@@ -17,66 +17,34 @@
 #' 
 #' rb <- tourr::basis_random(n=ncol(flea_std))
 #' mtour <- manual_tour(rb, manip_var = 4)
-<<<<<<< HEAD
-#' create_slideshow(data = flea_std, m_tour = mtour)
-create_slideshow <- function(data, m_tour, center = TRUE, scale = FALSE) {
-  # Assertions
-=======
 #' sshow <- create_slideshow(data = flea_std, m_tour = mtour)
 create_slideshow <- function(data, m_tour, center = TRUE, scale = FALSE){
   # Assertions
-  stopifnot(is.matrix(as.matrix(data)))
-  stopifnot(is.array(m_tour))
-  stopifnot(ncol(data) == nrow(m_tour[,,1]))
->>>>>>> 7f704b6f
   if (!is.matrix(data)) data <- as.matrix(data)
   stopifnot(is.matrix(data))
   stopifnot(is.array(m_tour))
   stopifnot(ncol(data) == nrow(m_tour[,,1]))
-  
-  n_slides   <- dim(m_tour)[3]
+  if (!is.matrix(data)) data <- as.matrix(data)
   
   p <- ncol(m_tour[,,1])
   n <- nrow(m_tour[,,1])
   
   # Generate the projected data by slide
-<<<<<<< HEAD
-=======
   n_slides     <- dim(m_tour)[3]
   manip_var    <- attributes(m_tour)$manip_var
->>>>>>> 7f704b6f
   lab_abbr     <- abbreviate(colnames(data), 3)
   data_slides  <- NULL
   bases_slides <- NULL
   for (i in 1:n_slides) {
     d <- tibble::as_tibble(data %*% m_tour[,,i])
     d$slide <- i
-<<<<<<< HEAD
-    data_slides <- dplyr::bind_rows(data_slides, d)
-=======
     data_slides <-  dplyr::bind_rows(data_slides, d)
->>>>>>> 7f704b6f
     b <- tibble::as_tibble(m_tour[,,i])
     b$slide <- i
     b$lab_abbr <- lab_abbr
     bases_slides <- dplyr::bind_rows(bases_slides, b)
   }
   
-<<<<<<< HEAD
-  # Conserve tour attributes
-  manip_var  <- attributes(m_tour)$manip_var
-  # manip_type <- attributes(m_tour)$manip_type
-  # phi        <- attributes(m_tour)$phi
-  # theta      <- attributes(m_tour)$theta
-  data_slides$manip_var  <- manip_var
-  # data_slides$manip_type <- manip_type
-  # data_slides$theta      <- theta
-  # data_slides$phi        <- phi[rep(seq_len(length(phi)), each=nrow(data))]
-    #error here, does rep, but falls short. of data slides, 
-    ##why are there nulls after 11? look at the create on the steps..
-  
-=======
->>>>>>> 7f704b6f
   slide_deck <- list(data_slides, bases_slides)
   return(slide_deck)
 }
@@ -96,94 +64,6 @@
 #' rb <- tourr::basis_random(n = ncol(flea_std))
 #' mtour <- manual_tour(basis = rb, manip_var = 4)
 #' sshow <- create_slideshow(flea_std, mtour)
-<<<<<<< HEAD
-#' render_slideshow(slide_deck = sshow, group_by = flea$species)
-render_slideshow <- function(slide_deck,
-                             group_by = NULL,
-                             col = NULL,
-                             pch = NULL,
-                             disp_type = "plotly"
-                             # TODO: add "gganimate", "animate"
-) {
-  # Assertions
-  stopifnot(disp_type %in% c("plotly", "gganimate", "animate") )
-  arb_n_grps_cap <- ncol(slide_deck[1]) / 10
-  if (!is.null(group_by))
-    stopifnot(length(unique(group_by)) <= arb_n_grps_cap)
-  if (is.null(group_by) & !is.null(col))
-    stopifnot(length(unique(col))      <= arb_n_grps_cap)
-  if (is.null(group_by) & !is.null(pch))
-    stopifnot(length(unique(pch))      <= arb_n_grps_cap)
-  
-  # Handling group_by, col, and pch (colo(u)r and point character respectively)
-  if (!is.null(group_by) & (!is.null(col) | !is.null(pch)) )
-    message("Non-null group_by used with non-null col or  non-null pch. Using group_by over col and pch.")
-  if (!is.null(group_by)) {
-    col <- group_by
-    pch <- group_by
-  }
-  
-  # Initialization 
-  len_col          <- length(col)
-  len_pch          <- length(pch)
-  data_slides      <- slide_deck[[1]]
-  bases_slides     <- slide_deck[[2]]
-  nrow_data        <- nrow(data_slides[data_slides$slide == 1,])
-  nrow_data_slides <- nrow(data_slides)
-  col <- rep(col, nrow_data_slides / len_col)
-  pch <- rep(pch, nrow_data_slides / len_pch)
-  
-  # Post-initialization assertions
-  if (!is.null(group_by) & 
-      !(len_col == 1 | len_col == nrow_data | len_col == nrow_data_slides) )
-    stop("length(col) expected as 1, nrow(data), or nrow(data_slides)")
-  if (!is.null(group_by) & 
-      !(len_pch == 1 | len_pch == nrow_data | len_pch == nrow_data_slides) )
-    stop("length(pch) expected as 1, nrow(data), or nrow(data_slides)")
-  if (!is.character(pch)) pch <- as.character(pch)
-  
-  # Initialize graphics values
-  data_slides$col   <- col
-  data_slides$pch   <- pch
-  angle    <- seq(0, 2 * pi, length = 360)
-  circ     <- tibble::as_tibble(x = cos(angle), y = sin(angle))
-  lab_abbr <- abbreviate(colnames(data_slides), 3)
-  # bases_slides      <-
-  #  bases_slides[order(as.vector(bases_slides[, 3]), as.vector(bases_slides[, 4])),]
-  ## Do we need the above 2 lines? why?
-  
-  ### Graphics   # Plotly frame throws warning when in geom_x(aes(frame=slide))
-  gg1 <- ggplot2::ggplot(data = data_slides, 
-                         ggplot2::aes(
-                           x = V1, y = V2, frame = slide, 
-                           tt1 = manip_var, tt2 = manip_type, 
-                           tt3 = theta, tt4 = phi)
-  ) +
-    ggplot2::geom_point(size = .7, ggplot2::aes(color = col, shape = pch) ) +
-    ggplot2::scale_color_brewer(palette = "Dark2") +
-    ggplot2::theme_void() + # Doesn't remove legend.
-    ggplot2::theme(legend.position = "none") +
-    ggplot2::coord_fixed(ratio = 1)
-    
-  # Reference and axes
-  gg2 <- 
-    gg1 + suppressWarnings( # for 'Ignoring unknown aesthetics: frame' warnings.
-      ggplot2::geom_text(
-        data = bases_slides, size = 4, hjust = 0, vjust = 0,
-        ggplot2::aes(x = V1, y = V2, label = lab_abbr, frame = slide)
-      ) + 
-        ggplot2::geom_segment(
-          data = bases_slides, size = .3, color = col,
-          ggplot2::aes(x = V1, y = V2, xend = 0, yend = 0, frame = slide)
-        )
-    )
-  
-  # Reference frame circle
-  gg3 <- gg2 + ggplot2::geom_path(
-    data = circ, color = "grey80", size = .3, ggplot2::aes(x, y)
-  )
-  gg3$layers <- rev(gg3$layers) # Reverse layers for desired overlaping.
-=======
 #' render_slideshow(slide_deck = sshow)
 render_slideshow <- function(slide_deck,
                              group_by = NULL,
@@ -280,7 +160,6 @@
     data = circ, color = "grey80", size = .3, ggplot2::aes(x, y)
   )
   gg3$layers <- rev(gg3$layers)
->>>>>>> 7f704b6f
   
   if (disp_type == "plotly") {
     pgg4 <- suppressMessages(
@@ -288,16 +167,9 @@
     )
     slideshow <-
       layout(
-<<<<<<< HEAD
-        pgg4, showlegend = F, yaxis = list(showgrid = F, showline = F),
-        xaxis = 
-          list(scaleanchor = "y", scaleratio = 1, showgrid = F, showline = F)
-      )
-=======
         pgg4)#, showlegend = F, yaxis = list(showgrid = F, showline = F),
         #xaxis = list(scaleanchor = "y", scaleratio = 1, showgrid = F, showline =F)
       #)
->>>>>>> 7f704b6f
   } else stop("disp_types other than `plotly` not yet implemented.")
   
   return(slideshow)
